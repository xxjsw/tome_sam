from dataclasses import dataclass
from functools import partial
<<<<<<< HEAD
from typing import Optional, List
=======
from typing import Optional
>>>>>>> 43209a4e

import torch

from segment_anything.modeling import Sam, PromptEncoder, MaskDecoder, TwoWayTransformer
from tome_sam.tome_image_encoder import ToMeImageEncoderViT
from tome_sam.utils.tome_presets import SAMToMeSetting
<<<<<<< HEAD

# Aggregation of SAM image encoder parameters which can be easily accessed by other code snippets
@dataclass
class SAMImageEncoderConfig:
    """
    Configuration class for SAM image encoder
    """
    model_type: str # (vit-b, vit-l, vit-h)
    depth: int
    image_size: int
    vit_patch_size: int
    embed_dim: int
    num_heads: int
    window_size: int
    global_attn_indexes: List[int]

SAM_CONFIGS = {
    'vit-b': SAMImageEncoderConfig(
        model_type='vit-b',
        depth=12,
        image_size=1024,
        vit_patch_size=16,
        embed_dim=768,
        num_heads=12,
        window_size=14,
        global_attn_indexes=[2, 5, 8, 11],
    ),
    'vit-l': SAMImageEncoderConfig(
        model_type='vit-l',
        depth=24,
        image_size=1024,
        vit_patch_size=16,
        embed_dim=1024,
        num_heads=16,
        window_size=14,
        global_attn_indexes=[5, 11, 17, 23],
    ),
    'vit-h': SAMImageEncoderConfig(
        model_type='vit-h',
        depth=32,
        image_size=1024,
        vit_patch_size=16,
        embed_dim=1280,
        num_heads=16,
        window_size=14,
        global_attn_indexes=[7, 15, 23, 31],
    ),
}

def get_sam_config(model_type: str) -> SAMImageEncoderConfig:
    return SAM_CONFIGS[model_type]
=======
>>>>>>> 43209a4e


def _build_tome_sam(
        encoder_embed_dim,
        encoder_depth,
        encoder_num_heads,
        encoder_global_attn_indexes,
        tome_setting: Optional[SAMToMeSetting] = None,
        checkpoint=None,
):
    prompt_embed_dim = 256
    image_size = 1024
    vit_patch_size = 16
    image_embedding_size = image_size // vit_patch_size
    sam = Sam(
        image_encoder=ToMeImageEncoderViT(
            depth=encoder_depth,
            embed_dim=encoder_embed_dim,
            img_size=image_size,
            mlp_ratio=4,
            norm_layer=partial(torch.nn.LayerNorm, eps=1e-6),
            num_heads=encoder_num_heads,
            patch_size=vit_patch_size,
            qkv_bias=True,
            use_rel_pos=True,
            global_attn_indexes=encoder_global_attn_indexes,
            window_size=14,
            out_chans=prompt_embed_dim,
            tome_setting=tome_setting,
        ),
        prompt_encoder=PromptEncoder(
            embed_dim=prompt_embed_dim,
            image_embedding_size=(image_embedding_size, image_embedding_size),
            input_image_size=(image_size, image_size),
            mask_in_chans=16,
        ),
        mask_decoder=MaskDecoder(
            num_multimask_outputs=3,
            transformer=TwoWayTransformer(
                depth=2,
                embedding_dim=prompt_embed_dim,
                mlp_dim=2048,
                num_heads=8,
            ),
            transformer_dim=prompt_embed_dim,
            iou_head_depth=3,
            iou_head_hidden_dim=256,
        ),
        pixel_mean=[123.675, 116.28, 103.53],
        pixel_std=[58.395, 57.12, 57.375],
    )
    sam.eval()
    if checkpoint is not None:
        with open(checkpoint, "rb") as f:
            state_dict = torch.load(f)
        sam.load_state_dict(state_dict)
    return sam


def build_tome_sam_vit_h(checkpoint=None, tome_setting: Optional[SAMToMeSetting] = None):
    return _build_tome_sam(
        encoder_embed_dim=1280,
        encoder_depth=32,
        encoder_num_heads=16,
        encoder_global_attn_indexes=[7, 15, 23, 31],
        checkpoint=checkpoint,
        tome_setting=tome_setting,
    )


build_sam = build_tome_sam_vit_h


def build_tome_sam_vit_l(checkpoint=None, tome_setting: Optional[SAMToMeSetting] = None):
    return _build_tome_sam(
        encoder_embed_dim=1024,
        encoder_depth=24,
        encoder_num_heads=16,
        encoder_global_attn_indexes=[5, 11, 17, 23],
        checkpoint=checkpoint,
        tome_setting=tome_setting,
    )


def build_tome_sam_vit_b(checkpoint=None, tome_setting: Optional[SAMToMeSetting] = None):
    return _build_tome_sam(
        encoder_embed_dim=768,
        encoder_depth=12,
        encoder_num_heads=12,
        encoder_global_attn_indexes=[2, 5, 8, 11],
        checkpoint=checkpoint,
        tome_setting=tome_setting
    )


tome_sam_model_registry = {
    "default": build_tome_sam_vit_h,
    "vit_h": build_tome_sam_vit_h,
    "vit_l": build_tome_sam_vit_l,
    "vit_b": build_tome_sam_vit_b,
}<|MERGE_RESOLUTION|>--- conflicted
+++ resolved
@@ -1,17 +1,14 @@
 from dataclasses import dataclass
 from functools import partial
-<<<<<<< HEAD
 from typing import Optional, List
-=======
-from typing import Optional
->>>>>>> 43209a4e
+
 
 import torch
 
 from segment_anything.modeling import Sam, PromptEncoder, MaskDecoder, TwoWayTransformer
 from tome_sam.tome_image_encoder import ToMeImageEncoderViT
 from tome_sam.utils.tome_presets import SAMToMeSetting
-<<<<<<< HEAD
+
 
 # Aggregation of SAM image encoder parameters which can be easily accessed by other code snippets
 @dataclass
@@ -63,8 +60,7 @@
 
 def get_sam_config(model_type: str) -> SAMImageEncoderConfig:
     return SAM_CONFIGS[model_type]
-=======
->>>>>>> 43209a4e
+
 
 
 def _build_tome_sam(

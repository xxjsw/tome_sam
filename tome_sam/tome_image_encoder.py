--- conflicted
+++ resolved
@@ -239,7 +239,6 @@
         x_kv = x
 
         # BSM on q
-<<<<<<< HEAD
         x_merge, x_unmerge = bipartite_soft_matching_random2d(
             metric=x_q, w=W, h=H,
             r=int(H*W * self.tome_setting.q_mode.r),
@@ -261,25 +260,9 @@
         kv_merge, kv_unmerge = bipartite_soft_matching_random2d(
             metric=x_kv, w=W, h=H,
             r=int(H*W * self.tome_setting.kv_mode.r),
-=======
-        q_merge, q_unmerge = bipartite_soft_matching_random2d(
-            metric=q, w=w_, h=h_,
-            r=int(q.size()[1] * self.tome_setting.q_mode.r),
-            sx=self.tome_setting.q_mode.sx, sy=self.tome_setting.q_mode.sy,
-            no_rand=True
-        )
-        q = q_merge(q)
-
-        # BSM on k
-        k_merge, k_unmerge = bipartite_soft_matching_random2d(
-            metric=k, w=w_, h=h_,
-            r=int(k.size()[1] * self.tome_setting.kv_mode.r),
->>>>>>> 43209a4e
             sx=self.tome_setting.kv_mode.sx, sy=self.tome_setting.kv_mode.sy,
             no_rand=True
         )
-
-<<<<<<< HEAD
         x_kv = kv_merge(x_kv)
         _, Nkv_reduced, _ = x_kv.shape
         # reshape x_kv from (B*nHeads, Nkv_reduced, C) to (B, Nkv_reduced, C*nHeads)
@@ -296,30 +279,6 @@
         # TODO: How to handle relative position embedding after tokens being merged :(
         # if self.use_rel_pos:
             # attn = add_decomposed_rel_pos(attn, q, self.rel_pos_h, self.rel_pos_w, (H, W), (H, W))
-=======
-        # BSM on v
-        v_merge, v_unmerge = bipartite_soft_matching_random2d(
-            metric=v, w=w_, h=h_,
-            r=int(v.size()[1] * self.tome_setting.kv_mode.r),
-            sx=self.tome_setting.kv_mode.sx, sy=self.tome_setting.kv_mode.sy,
-            no_rand=True
-        )
-        v = v_merge(v)
-
-        attn = (q * self.scale) @ k.transpose(-2, -1)
-
-        B_times_num_heads, N, C = k.shape
-        k_h = N
-        k_w = 1
-
-        B_times_num_heads, N, C = q.shape
-        q_h = N
-        q_w = 1
-
-        # TODO: check the correctness of this relative position after token merging.
-        if self.use_rel_pos:
-            attn = add_decomposed_rel_pos(attn, q, self.rel_pos_h, self.rel_pos_w, (q_h, q_w), (k_h, k_w))
->>>>>>> 43209a4e
 
 
         attn = attn.softmax(dim=-1)

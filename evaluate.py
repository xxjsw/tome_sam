import json
import random
from typing import Tuple, List, Optional

import torch
import torch.nn.functional as F
import argparse
from dataclasses import dataclass
import numpy as np

from tome_sam.build_tome_sam import tome_sam_model_registry
from tome_sam.utils import misc
from tome_sam.utils.dataloader import ReadDatasetInput, get_im_gt_name_dict, create_dataloaders, Resize
from tome_sam.utils.tome_presets import SAMToMeSetting


def compute_iou_and_boundary_iou(preds, target) -> Tuple[torch.Tensor, torch.Tensor]:
    """
    @param preds: torch.Tensor(Batch_size, masks per image, H, W)
    @param target: torch.Tensor(Batch_size, masks per image, H, W)

    Return:
    (mask_iou, boundary_iou): Tuple[torch.Tensor(float), torch.Tensor(float)]
    """
    assert target.shape[1] == 1, 'only support one mask per image now'
    if preds.shape[2]!=target.shape[2] or preds.shape[3]!=target.shape[3]:
        postprocess_preds = F.interpolate(preds, size=target.size()[2:], mode='bilinear', align_corners=False)
    else:
        postprocess_preds = preds
    ious = 0
    boundary_ious = 0
    for i in range(0,len(preds)):
        ious = ious + misc.mask_iou(postprocess_preds[i],target[i])
        boundary_ious = boundary_ious + misc.boundary_iou(target[i], postprocess_preds[i])
    return (ious / len(preds)).item(), (boundary_ious / len(preds)).item()


@dataclass
class EvaluateArgs:
    dataset: str
    output: str
    model_type: str
    checkpoint: str
    device: str
    seed: int
    input_size: List[int]
    batch_size: int
    multiple_masks: bool
    num_masks: int = None
    tome_setting: Optional[SAMToMeSetting] = None


def evaluate(args: EvaluateArgs = None):
    seed = args.seed + misc.get_rank()
    torch.manual_seed(seed)
    np.random.seed(seed)
    random.seed(seed)

    if args.device == 'cuda' and torch.cuda.is_available():
        device = torch.device('cuda')
    elif args.device == 'mps' and torch.backends.mps.is_available():
        device = torch.device('mps')
    else:
        device = torch.device('cpu')

    ### Create eval dataloader ###
    print(f"--- Create valid dataloader with dataset {args.dataset} ---")
    dataset_info = dataset_name_mapping[args.dataset]
    valid_im_gt_path = get_im_gt_name_dict(dataset_info, flag='valid')
    valid_dataloader, valid_dataset = create_dataloaders(valid_im_gt_path,
                                                         my_transforms=[
                                                             Resize(args.input_size),
                                                         ],
                                                         batch_size=args.batch_size,
                                                         training=False)
    print(f"--- Valid dataloader with dataset {args.dataset} created ---")

    ### Create model with specified arguments ###
    print(f"--- Create SAM {args.model_type} with token merging in layers {args.tome_setting} ---")
<<<<<<< HEAD

    tome_sam = tome_sam_model_registry[args.model_type](
        checkpoint=args.checkpoint,
        tome_setting=args.tome_setting,
    )
    tome_sam.to(device)
    tome_sam.eval()

    ### Start evaluation ###
    print(f"--- Start evaluation ---")
    test_stats = {}
    metric_logger = misc.MetricLogger(delimiter="  ")
    print(f"valid dataloader length: {len(valid_dataloader)}")

    for data_val in metric_logger.log_every(valid_dataloader, 200):
        imidx, inputs, labels, shapes, labels_ori = data_val["imidx"], data_val["image"], data_val["label"], data_val["shape"], data_val["ori_label"]

        inputs = inputs.to(device)
        labels = labels.to(device)
        labels_ori = labels_ori.to(device)

        # (B, C, H, W) -> (B, H, W, C)
        imgs = inputs.permute(0, 2, 3, 1).cpu().numpy()

        labels_box = misc.masks_to_boxes(labels[:, 0, :, :])
        batched_input = []

        for b_i in range(len(imgs)):
            dict_input = dict()
            input_image = torch.as_tensor(imgs[b_i].astype(np.uint8), device=device).permute(2, 0, 1).contiguous() # (C, H, W)
            dict_input['image'] = input_image
            dict_input['boxes'] = labels_box[b_i: b_i + 1]
            dict_input['original_size'] = imgs[b_i].shape[:2]
            batched_input.extend([dict_input])

        with torch.no_grad():
            # batched output - list([dict(['masks', 'iou_predictions', 'low_res_logits'])])
            # masks - (image=1, masks per image, H, W)
            batched_output = tome_sam(batched_input, multimask_output=False)

        pred_masks = torch.tensor(np.array([output['masks'][0].cpu() for
                                            output in batched_output])).float().to(device)
        mask_iou, boundary_iou = compute_iou_and_boundary_iou(pred_masks, labels_ori)
        loss_dict = {"mask_iou": mask_iou, "boundary_iou": boundary_iou}
        loss_dict_reduced = misc.reduce_dict(loss_dict)
        metric_logger.update(**loss_dict_reduced)

    print('============================')
    metric_logger.synchronize_between_processes()
    print("Averaged stats:", metric_logger)
    resstat = {k: meter.global_avg for k, meter in metric_logger.meters.items() if meter.count > 0}
    test_stats.update(resstat)

=======

    tome_sam = tome_sam_model_registry[args.model_type](
        checkpoint=args.checkpoint,
        tome_setting=args.tome_setting,
    )
    tome_sam.to(device)
    tome_sam.eval()

    ### Start evaluation ###
    print(f"--- Start evaluation ---")
    test_stats = {}
    metric_logger = misc.MetricLogger(delimiter="  ")
    print(f"valid dataloader length: {len(valid_dataloader)}")

    for data_val in metric_logger.log_every(valid_dataloader, 10):
        imidx, inputs, labels, shapes, labels_ori = data_val["imidx"], data_val["image"], data_val["label"], data_val["shape"], data_val["ori_label"]

        inputs = inputs.to(device)
        labels = labels.to(device)
        labels_ori = labels_ori.to(device)

        # (B, C, H, W) -> (B, H, W, C)
        imgs = inputs.permute(0, 2, 3, 1).cpu().numpy()

        labels_box = misc.masks_to_boxes(labels[:, 0, :, :])
        batched_input = []

        for b_i in range(len(imgs)):
            dict_input = dict()
            input_image = torch.as_tensor(imgs[b_i].astype(np.uint8), device=device).permute(2, 0, 1).contiguous() # (C, H, W)
            dict_input['image'] = input_image
            dict_input['boxes'] = labels_box[b_i: b_i + 1]
            dict_input['original_size'] = imgs[b_i].shape[:2]
            batched_input.extend([dict_input])

        with torch.no_grad():
            # batched output - list([dict(['masks', 'iou_predictions', 'low_res_logits'])])
            # masks - (image=1, masks per image, H, W)
            batched_output = tome_sam(batched_input, multimask_output=False)

        pred_masks = torch.tensor(np.array([output['masks'][0].cpu() for
                                            output in batched_output])).float().to(device)
        mask_iou, boundary_iou = compute_iou_and_boundary_iou(pred_masks, labels_ori)
        loss_dict = {"mask_iou": mask_iou, "boundary_iou": boundary_iou}
        loss_dict_reduced = misc.reduce_dict(loss_dict)
        metric_logger.update(**loss_dict_reduced)

    print('============================')
    metric_logger.synchronize_between_processes()
    print("Averaged stats:", metric_logger)
    resstat = {k: meter.global_avg for k, meter in metric_logger.meters.items() if meter.count > 0}
    test_stats.update(resstat)

>>>>>>> 43209a4e
    return test_stats





def get_args_parser():
    parser = argparse.ArgumentParser(description="Evaluate accuracy of the segmentation result")

    parser.add_argument('--dataset', choices=dataset_name_mapping.keys(), type=str,
                        required=True, help='Specify one of the available datasets: {}'
                        .format(", ".join(dataset_name_mapping.keys())))
    parser.add_argument('--output', type=str, required=True,
                        help='Path to the directory where masks and evaluation results will be stored')
    parser.add_argument('--model_type', choices=['vit_b', 'vit_l', 'vit_h'], default='vit_b',
                        help='The type of SAM model to load')
    parser.add_argument('--checkpoint', type=str, required=True,
                        help='The path to the SAM checkpoint to use for mask generation')
    parser.add_argument('--device', type=str, default="mps",
                        help='The device to run generation on.')
    parser.add_argument('--seed', default=42, type=int)
    parser.add_argument('--input_size', nargs=2, default=[1024, 1024], type=int)
    parser.add_argument('--batch_size', default=1, type=int)
    parser.add_argument('--multiple_masks', action='store_true',
                        help='Enable multiple mask outputs. Require --num_masks to be specified.')
    parser.add_argument('--num_masks', type=int, required=True,
                        help='Specify the number of masks to output (only if --multiple_masks is set).')
<<<<<<< HEAD
=======
    # TODO: mode and required parameters
>>>>>>> 43209a4e
    parser.add_argument(
        "--tome_setting",
        type=str,
        default=None,  # Default to None if not provided
        help="JSON string for ToMe settings (e.g., '{\"0\": {\"kv_mode\": {\"r\": 0.6, \"sx\": 2, \"sy\": 2}, \"q_mode\": {\"r\": 0.8, \"sx\": 4, \"sy\": 4}}, ...}')"
    )

    return parser
<<<<<<< HEAD


def parse_and_convert_args() -> EvaluateArgs:
    parser = get_args_parser()
    args = parser.parse_args()

    tome_setting: Optional[SAMToMeSetting] = None

    # Parse the JSON string into a dictionary if provided
    if args.tome_setting is not None:
        try:
            tome_setting = json.loads(args.tome_setting)
            print("Parsed ToMe Settings:", tome_setting)
        except json.JSONDecodeError as e:
            print(f"Error parsing ToMe settings: {e}")
    else:
        print("No ToMe settings provided. Proceeding with default behavior.")
=======
>>>>>>> 43209a4e

    if args.multiple_masks and args.num_masks is None:
        parser.error("--num_masks must be specified if --multiple_masks is set.")

    evaluate_args = EvaluateArgs(
        dataset=args.dataset,
        output=args.output,
        model_type=args.model_type,
        checkpoint=args.checkpoint,
        device=args.device,
        seed=int(args.seed),
        input_size=args.input_size,
        batch_size=int(args.batch_size),
        multiple_masks=args.multiple_masks,
        num_masks=args.num_masks,
        tome_setting=tome_setting,
    )

    return evaluate_args



# valid set
dataset_coift_val = ReadDatasetInput(
    name="COIFT",
    im_dir="./data/thin_object_detection/COIFT/images",
    gt_dir="./data/thin_object_detection/COIFT/masks",
    im_ext=".jpg",
    gt_ext=".png"
)

dataset_hrsod_val = ReadDatasetInput(
    name="HRSOD",
    im_dir="./data/thin_object_detection/HRSOD/images",
    gt_dir="./data/thin_object_detection/HRSOD/masks_max255",
    im_ext=".jpg",
    gt_ext=".png"
)

dataset_thin_val = ReadDatasetInput(
    name="ThinObject5k-TE",
    im_dir="./data/thin_object_detection/ThinObject5K/images_test",
    gt_dir="./data/thin_object_detection/ThinObject5K/masks_test",
    im_ext=".jpg",
    gt_ext=".png"
)

dataset_dis_val = ReadDatasetInput(
    name="DIS5K-VD",
    im_dir="./data/DIS5K/DIS-VD/im",
    gt_dir="./data/DIS5K/DIS-VD/gt",
    im_ext=".jpg",
    gt_ext=".png"
)

dataset_name_mapping = {
    "dis": dataset_dis_val,
    "thin": dataset_thin_val,
    "hrsod": dataset_hrsod_val,
    "coift": dataset_coift_val
}

def parse_and_convert_args() -> EvaluateArgs:
    parser = get_args_parser()
    args = parser.parse_args()

    tome_setting: Optional[SAMToMeSetting] = None

    # Parse the JSON string into a dictionary if provided
    if args.tome_setting is not None:
        try:
            tome_setting = json.loads(args.tome_setting)
            print("Parsed ToMe Settings:", tome_setting)
        except json.JSONDecodeError as e:
            print(f"Error parsing ToMe settings: {e}")
    else:
        print("No ToMe settings provided. Proceeding with default behavior.")

    if args.multiple_masks and args.num_masks is None:
        parser.error("--num_masks must be specified if --multiple_masks is set.")

    evaluate_args = EvaluateArgs(
        dataset=args.dataset,
        output=args.output,
        model_type=args.model_type,
        checkpoint=args.checkpoint,
        device=args.device,
        seed=int(args.seed),
        input_size=args.input_size,
        batch_size=int(args.batch_size),
        multiple_masks=args.multiple_masks,
        num_masks=args.num_masks,
        tome_setting=tome_setting,
    )

    return evaluate_args



# valid set
dataset_coift_val = ReadDatasetInput(
    name="COIFT",
    im_dir="./data/thin_object_detection/COIFT/images",
    gt_dir="./data/thin_object_detection/COIFT/masks",
    im_ext=".jpg",
    gt_ext=".png"
)

dataset_hrsod_val = ReadDatasetInput(
    name="HRSOD",
    im_dir="./data/thin_object_detection/HRSOD/images",
    gt_dir="./data/thin_object_detection/HRSOD/masks_max255",
    im_ext=".jpg",
    gt_ext=".png"
)

dataset_thin_val = ReadDatasetInput(
    name="ThinObject5k-TE",
    im_dir="./data/thin_object_detection/ThinObject5K/images_test",
    gt_dir="./data/thin_object_detection/ThinObject5K/masks_test",
    im_ext=".jpg",
    gt_ext=".png"
)

dataset_dis_val = ReadDatasetInput(
    name="DIS5K-VD",
    im_dir="./data/DIS5K/DIS-VD/im",
    gt_dir="./data/DIS5K/DIS-VD/gt",
    im_ext=".jpg",
    gt_ext=".png"
)

dataset_name_mapping = {
    "dis": dataset_dis_val,
    "thin": dataset_thin_val,
    "hrsod": dataset_hrsod_val,
    "coift": dataset_coift_val
}

if __name__ == "__main__":
    args = parse_and_convert_args()
    evaluate(args)<|MERGE_RESOLUTION|>--- conflicted
+++ resolved
@@ -77,7 +77,6 @@
 
     ### Create model with specified arguments ###
     print(f"--- Create SAM {args.model_type} with token merging in layers {args.tome_setting} ---")
-<<<<<<< HEAD
 
     tome_sam = tome_sam_model_registry[args.model_type](
         checkpoint=args.checkpoint,
@@ -131,61 +130,6 @@
     resstat = {k: meter.global_avg for k, meter in metric_logger.meters.items() if meter.count > 0}
     test_stats.update(resstat)
 
-=======
-
-    tome_sam = tome_sam_model_registry[args.model_type](
-        checkpoint=args.checkpoint,
-        tome_setting=args.tome_setting,
-    )
-    tome_sam.to(device)
-    tome_sam.eval()
-
-    ### Start evaluation ###
-    print(f"--- Start evaluation ---")
-    test_stats = {}
-    metric_logger = misc.MetricLogger(delimiter="  ")
-    print(f"valid dataloader length: {len(valid_dataloader)}")
-
-    for data_val in metric_logger.log_every(valid_dataloader, 10):
-        imidx, inputs, labels, shapes, labels_ori = data_val["imidx"], data_val["image"], data_val["label"], data_val["shape"], data_val["ori_label"]
-
-        inputs = inputs.to(device)
-        labels = labels.to(device)
-        labels_ori = labels_ori.to(device)
-
-        # (B, C, H, W) -> (B, H, W, C)
-        imgs = inputs.permute(0, 2, 3, 1).cpu().numpy()
-
-        labels_box = misc.masks_to_boxes(labels[:, 0, :, :])
-        batched_input = []
-
-        for b_i in range(len(imgs)):
-            dict_input = dict()
-            input_image = torch.as_tensor(imgs[b_i].astype(np.uint8), device=device).permute(2, 0, 1).contiguous() # (C, H, W)
-            dict_input['image'] = input_image
-            dict_input['boxes'] = labels_box[b_i: b_i + 1]
-            dict_input['original_size'] = imgs[b_i].shape[:2]
-            batched_input.extend([dict_input])
-
-        with torch.no_grad():
-            # batched output - list([dict(['masks', 'iou_predictions', 'low_res_logits'])])
-            # masks - (image=1, masks per image, H, W)
-            batched_output = tome_sam(batched_input, multimask_output=False)
-
-        pred_masks = torch.tensor(np.array([output['masks'][0].cpu() for
-                                            output in batched_output])).float().to(device)
-        mask_iou, boundary_iou = compute_iou_and_boundary_iou(pred_masks, labels_ori)
-        loss_dict = {"mask_iou": mask_iou, "boundary_iou": boundary_iou}
-        loss_dict_reduced = misc.reduce_dict(loss_dict)
-        metric_logger.update(**loss_dict_reduced)
-
-    print('============================')
-    metric_logger.synchronize_between_processes()
-    print("Averaged stats:", metric_logger)
-    resstat = {k: meter.global_avg for k, meter in metric_logger.meters.items() if meter.count > 0}
-    test_stats.update(resstat)
-
->>>>>>> 43209a4e
     return test_stats
 
 
@@ -213,10 +157,6 @@
                         help='Enable multiple mask outputs. Require --num_masks to be specified.')
     parser.add_argument('--num_masks', type=int, required=True,
                         help='Specify the number of masks to output (only if --multiple_masks is set).')
-<<<<<<< HEAD
-=======
-    # TODO: mode and required parameters
->>>>>>> 43209a4e
     parser.add_argument(
         "--tome_setting",
         type=str,
@@ -225,7 +165,6 @@
     )
 
     return parser
-<<<<<<< HEAD
 
 
 def parse_and_convert_args() -> EvaluateArgs:
@@ -243,8 +182,6 @@
             print(f"Error parsing ToMe settings: {e}")
     else:
         print("No ToMe settings provided. Proceeding with default behavior.")
-=======
->>>>>>> 43209a4e
 
     if args.multiple_masks and args.num_masks is None:
         parser.error("--num_masks must be specified if --multiple_masks is set.")
